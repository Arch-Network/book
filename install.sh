--- conflicted
+++ resolved
@@ -75,10 +75,8 @@
         ;;
 esac
 
-<<<<<<< HEAD
+
 # Construct and validate download URL
-=======
->>>>>>> 3f8ebf35
 DOWNLOAD_URL="https://github.com/Arch-Network/arch-node/releases/download/${VERSION}/${DOWNLOAD_BINARY_NAME}-${RELEASE_ARCH}"
 
 echo "Downloading ${BINARY_NAME} version ${VERSION}..."
