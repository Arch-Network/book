# Basics

<<<<<<< HEAD
To illustrate the basic process involved in developing an Arch [program], we're going to build, deploy and interact with our demo app: [GraffitiWall].
=======
Now that we've successfully compiled a program and executed it within the context of our Arch VM, let's dig into the details of how an Arch [Program] is written and discuss some best practices.

In this section, we'll guide you through the basics of writing functions and handling input parameters effectively within a demo program: [GraffitiWall].
>>>>>>> 433f2ea2

<!-- Internal -->
[Program]: ../program/program.md

<!-- External -->
[GraffitiWall]: https://github.com/Arch-Network/arch-cli/blob/main/templates/demo/app/program/src/lib.rs<|MERGE_RESOLUTION|>--- conflicted
+++ resolved
@@ -1,12 +1,6 @@
 # Basics
 
-<<<<<<< HEAD
 To illustrate the basic process involved in developing an Arch [program], we're going to build, deploy and interact with our demo app: [GraffitiWall].
-=======
-Now that we've successfully compiled a program and executed it within the context of our Arch VM, let's dig into the details of how an Arch [Program] is written and discuss some best practices.
-
-In this section, we'll guide you through the basics of writing functions and handling input parameters effectively within a demo program: [GraffitiWall].
->>>>>>> 433f2ea2
 
 <!-- Internal -->
 [Program]: ../program/program.md
